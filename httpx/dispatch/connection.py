--- conflicted
+++ resolved
@@ -43,13 +43,8 @@
     async def send(self, request: Request, timeout: Timeout = None) -> Response:
         timeout = Timeout() if timeout is None else timeout
 
-<<<<<<< HEAD
-        if self.h11_connection is None and self.h2_connection is None:
+        if self.open_connection is None:
             await self.connect(timeout=timeout)
-=======
-        if self.open_connection is None:
-            await self.connect(verify=verify, cert=cert, timeout=timeout)
->>>>>>> 2c2d4976
 
         assert self.open_connection is not None
         response = await self.open_connection.send(request, timeout=timeout)
